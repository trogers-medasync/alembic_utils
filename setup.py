import os
import re

from setuptools import find_packages, setup


def get_version(package):
    """
    Return package version as listed in `__version__` in `__init__.py`.
    """
    with open(os.path.join("src", package, "__init__.py")) as f:
        return re.search("__version__ = ['\"]([^'\"]+)['\"]", f.read()).group(1)


DEV_REQUIRES = [
    "black",
    "pylint",
    "pre-commit",
    "mypy",
    "psycopg2-binary",
    "pytest",
    "pytest-cov",
    "mkdocs",
]

setup(
    name="alembic_utils",
    version=get_version("alembic_utils"),
    author="Oliver Rice",
    author_email="oliver@oliverrice.com",
    license="MIT",
    description="A sqlalchemy/alembic extension for migrating procedures and views ",
    python_requires=">=3.7",
    packages=find_packages("src"),
    package_dir={"": "src"},
    install_requires=[
        "alembic>=1.5.7",
        "flupy",
<<<<<<< HEAD
        "sqlalchemy>=1.3.0",
        "parse>=1.8.4",
=======
        "sqlalchemy>=1.3.0,<2",
        "parse",
>>>>>>> 79bd1690
        "typing_extensions",
    ],
    extras_require={
        "dev": DEV_REQUIRES,
        "nvim": ["neovim", "python-language-server"],
        "docs": ["mkdocs", "pygments", "pymdown-extensions", "mkautodoc"],
    },
    include_package_data=True,
    classifiers=[
        "Development Status :: 4 - Beta",
        "License :: OSI Approved :: MIT License",
        "Intended Audience :: Developers",
        "Programming Language :: Python :: 3",
        "Programming Language :: Python :: 3.7",
        "Programming Language :: Python :: 3.8",
        "Programming Language :: Python :: 3.9",
        "Programming Language :: Python :: 3.10",
        "Programming Language :: Python :: 3.11",
        "Programming Language :: SQL",
    ],
)<|MERGE_RESOLUTION|>--- conflicted
+++ resolved
@@ -36,13 +36,8 @@
     install_requires=[
         "alembic>=1.5.7",
         "flupy",
-<<<<<<< HEAD
-        "sqlalchemy>=1.3.0",
         "parse>=1.8.4",
-=======
         "sqlalchemy>=1.3.0,<2",
-        "parse",
->>>>>>> 79bd1690
         "typing_extensions",
     ],
     extras_require={
