--- conflicted
+++ resolved
@@ -200,7 +200,6 @@
     run_alembic_command(engine=engine, command="downgrade", command_kwargs={"revision": "base"})
 
 
-<<<<<<< HEAD
 def test_attempt_revision_on_unparsable(engine) -> None:
     BROKEN_VIEW = PGView(schema="public", signature="broken_view", definition="NOPE;")
     register_entities([BROKEN_VIEW])
@@ -211,7 +210,8 @@
             command="revision",
             command_kwargs={"autogenerate": True, "rev_id": "1", "message": "create"},
         )
-=======
+
+
 def test_view_contains_semicolon(engine) -> None:
     TEST_SEMI_VIEW = PGView(
         schema="public", signature="sample", definition="select ':a' as myfield, '1'::int as othi"
@@ -238,5 +238,4 @@
     # Execute upgrade
     run_alembic_command(engine=engine, command="upgrade", command_kwargs={"revision": "head"})
     # Execute Downgrade
-    run_alembic_command(engine=engine, command="downgrade", command_kwargs={"revision": "base"})
->>>>>>> 32ae3cd4
+    run_alembic_command(engine=engine, command="downgrade", command_kwargs={"revision": "base"})